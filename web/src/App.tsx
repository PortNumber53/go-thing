--- conflicted
+++ resolved
@@ -634,20 +634,12 @@
         const payload = await res.json();
         const created: Prompt | null = payload?.prompt || null;
         if (!created) throw new Error("Malformed response");
-<<<<<<< HEAD
-=======
-        // Update local state without refetch; if default, clear others
->>>>>>> 8c407b1b
         setPrompts((prev) => {
           const cleared = created.default
             ? prev.map((p) => ({ ...p, default: false }))
             : prev;
           return [created, ...cleared.filter((p) => p.id !== created.id)];
         });
-<<<<<<< HEAD
-=======
-        // Select created prompt
->>>>>>> 8c407b1b
         onSelectPrompt(created);
         setMessage("Prompt created");
       } else {
@@ -669,10 +661,6 @@
         const payload = await res.json();
         const updated: Prompt | null = payload?.prompt || null;
         if (!updated) throw new Error("Malformed response");
-<<<<<<< HEAD
-=======
-        // Update local state: replace the item; if default true, clear others
->>>>>>> 8c407b1b
         setPrompts((prev) => {
           let next = prev.map((p) => (p.id === updated.id ? updated : p));
           if (updated.default) {
@@ -680,10 +668,6 @@
               p.id === updated.id ? p : { ...p, default: false }
             );
           }
-<<<<<<< HEAD
-=======
-          // Move updated to front to roughly mimic updated_at DESC
->>>>>>> 8c407b1b
           return [updated, ...next.filter((p) => p.id !== updated.id)];
         });
         onSelectPrompt(updated);
@@ -708,10 +692,6 @@
       if (!res.ok) {
         throw new Error(await errorMessageFromResponse(res));
       }
-<<<<<<< HEAD
-=======
-      // Update local state instead of reloading
->>>>>>> 8c407b1b
       setPrompts((prev) => {
         const next = prev.filter((p) => p.id !== selectedPromptId);
         if (next.length > 0) {
@@ -729,398 +709,7 @@
     }
   }
 
-<<<<<<< HEAD
-  type ShellTab = {
-    id: string;
-    title: string;
-    ws: WebSocket | null;
-    output: string;
-    input: string;
-    renaming?: boolean;
-    connected?: boolean;
-    term?: Terminal;
-    nudged?: boolean;
-  };
-  const [shellTabs, setShellTabs] = React.useState<ShellTab[]>([]);
-  const [activeShellId, setActiveShellId] = React.useState<string | null>(null);
-  const termContainersRef = React.useRef<Map<string, HTMLDivElement | null>>(
-    new Map()
-  );
-  const termRefMap = React.useRef<Map<string, Terminal>>(new Map());
-  const fitRefMap = React.useRef<Map<string, FitAddon>>(new Map());
-  const attachRefMap = React.useRef<Map<string, AttachAddon>>(new Map());
-  const resizeObserverRef = React.useRef<Map<string, ResizeObserver>>(
-    new Map()
-  );
-  const resizeTimersRef = React.useRef<Map<string, number>>(new Map());
-  const lastSizeRef = React.useRef<Map<string, { cols: number; rows: number }>>(
-    new Map()
-  );
-  const reconnectTimersRef = React.useRef<Map<string, number>>(new Map());
-  const reconnectAttemptsRef = React.useRef<Map<string, number>>(new Map());
-  const nudgedRef = React.useRef<Map<string, boolean>>(new Map());
-  const shellAreaRef = React.useRef<HTMLDivElement | null>(null);
-  const [shellAreaHeight, setShellAreaHeight] = React.useState<number | null>(
-    null
-  );
-
-  function hasOpenWS(id: string): boolean {
-    const t = shellTabs.find((x) => x.id === id);
-    return !!(t?.ws && t.ws.readyState === WebSocket.OPEN);
-  }
-
-  function registerTermContainer(id: string, el: HTMLDivElement | null) {
-    termContainersRef.current.set(id, el);
-    if (el) setupTerminalForTab(id);
-  }
-
-  function fitTerminalToContainer(id: string) {
-    const t = shellTabs.find((x) => x.id === id);
-    const container = termContainersRef.current.get(id);
-    const term = t?.term;
-    if (!t || !container || !term) return;
-    // Measure character size
-    const probe = document.createElement("span");
-    probe.textContent = "W".repeat(20);
-    probe.style.visibility = "hidden";
-    probe.style.whiteSpace = "pre";
-    probe.style.fontFamily =
-      'ui-monospace, SFMono-Regular, Menlo, Monaco, Consolas, "Liberation Mono", "Courier New", monospace';
-    container.appendChild(probe);
-    const w = probe.getBoundingClientRect().width / 20;
-    const h = probe.getBoundingClientRect().height;
-    probe.remove();
-    if (!w || !h) return;
-    const padding = 8;
-    const cols = Math.max(
-      20,
-      Math.floor((container.clientWidth - padding) / w)
-    );
-    const rows = Math.max(
-      5,
-      Math.floor((container.clientHeight - padding) / h)
-    );
-    try {
-      (term as any).resize(cols, rows);
-    } catch {}
-    if (t.ws && t.ws.readyState === WebSocket.OPEN) {
-      try {
-        t.ws.send(JSON.stringify({ type: "resize", cols, rows }));
-      } catch {}
-    }
-  }
-
-  // Ensure active tab terminal is created and resized on activation
-  React.useEffect(() => {
-    if (!activeShellId) return;
-    setupTerminalForTab(activeShellId);
-    fitTerminalToContainer(activeShellId);
-  }, [activeShellId, shellTabs.length]);
-
-  function setupTerminalForTab(id: string) {
-    setShellTabs((tabs) => {
-      const t = tabs.find((x) => x.id === id);
-      if (!t) return tabs;
-      if (t.term) return tabs; // already set up
-      const container = termContainersRef.current.get(id);
-      if (!container) return tabs;
-      // Hard guard: if a terminal root already exists in this container, skip creating another
-      try {
-        if (container.querySelector(".xterm")) {
-          return tabs;
-        }
-      } catch {}
-      const term = new Terminal({
-        convertEol: true,
-        cursorBlink: true,
-        lineHeight: 1,
-        letterSpacing: 0,
-        fontSize: 15,
-        fontFamily:
-          'ui-monospace, SFMono-Regular, Menlo, Monaco, Consolas, "Liberation Mono", "Courier New", monospace',
-        theme: { background: "#0B1220", foreground: "#E5E7EB" },
-      });
-      const fit = new FitAddon();
-      term.loadAddon(fit as any);
-      term.open(container);
-      try {
-        term.focus();
-      } catch {}
-      // Initial size using proposeDimensions
-      try {
-        sendResize(id);
-      } catch {}
-      // Ensure font metrics are loaded before final fit/resize
-      try {
-        const fontsAny: any = (document as any).fonts;
-        if (fontsAny && typeof fontsAny.ready?.then === "function") {
-          fontsAny.ready.then(() => {
-            sendResize(id);
-          });
-        }
-      } catch {}
-      fitRefMap.current.set(id, fit);
-      // Attach addon will handle both directions once WS is open
-      // Store for out-of-react handlers
-      termRefMap.current.set(id, term);
-      // If a websocket already exists and is open, attach now
-      try {
-        const existingTab = tabs.find((x) => x.id === id);
-        const existingWs = existingTab?.ws as WebSocket | null;
-        const alreadyAttached = attachRefMap.current.has(id);
-        if (
-          existingWs &&
-          existingWs.readyState === WebSocket.OPEN &&
-          !alreadyAttached
-        ) {
-          const attach = new AttachAddon(existingWs, {
-            bidirectional: true,
-          });
-          term.loadAddon(attach as any);
-          attachRefMap.current.set(id, attach);
-          try {
-            term.focus();
-          } catch {}
-          // Ensure terminal size synced after attaching
-          setTimeout(() => {
-            try {
-              sendResize(id);
-            } catch {}
-          }, 0);
-        }
-      } catch {}
-      // Ensure there is a connection attempt even if initial trigger was missed
-      try {
-        const existingTab = tabs.find((x) => x.id === id);
-        const wsState = existingTab?.ws?.readyState;
-        if (
-          !existingTab?.ws ||
-          wsState === WebSocket.CLOSED ||
-          wsState === WebSocket.CLOSING
-        ) {
-          setTimeout(() => {
-            try {
-              connectWS(id);
-            } catch {}
-          }, 0);
-        }
-      } catch {}
-      // Handle window resize
-      const onWinResize = () => {
-        const key = id;
-        const prev = resizeTimersRef.current.get(key);
-        if (prev) window.clearTimeout(prev);
-        const tmr = window.setTimeout(() => {
-          sendResize(id);
-          try {
-            (term as any).scrollToBottom();
-          } catch {}
-        }, 50);
-        resizeTimersRef.current.set(key, tmr);
-      };
-      window.addEventListener("resize", onWinResize);
-      // Save term in tab
-      return tabs.map((x) => (x.id === id ? { ...x, term } : x));
-    });
-  }
-
-  // Compute available space for the shell area and set explicit height
-  function layoutShellArea() {
-    const el = shellAreaRef.current;
-    if (!el) return;
-    const rect = el.getBoundingClientRect();
-    const viewportH =
-      window.innerHeight || document.documentElement.clientHeight || 0;
-    // Reserve space for the fixed action bar (~64px) plus 8px gap
-    const reserve = 72;
-    let h = Math.max(160, Math.floor(viewportH - rect.top - reserve));
-    // Avoid excessive height
-    if (!Number.isFinite(h) || h > 2000) h = 2000;
-    setShellAreaHeight(h);
-    // Nudge active terminal to resize to the new height
-    try {
-      if (activeShellId) {
-        const prev = resizeTimersRef.current.get("shellArea");
-        if (prev) window.clearTimeout(prev);
-        const tmr = window.setTimeout(() => {
-          try {
-            sendResize(activeShellId);
-          } catch {}
-        }, 0);
-        resizeTimersRef.current.set("shellArea", tmr);
-      }
-    } catch {}
-  }
-
-  React.useEffect(() => {
-    if (tab !== "docker") return;
-    layoutShellArea();
-    const onResize = () => layoutShellArea();
-    window.addEventListener("resize", onResize);
-    const raf = window.requestAnimationFrame(() => layoutShellArea());
-    // Observe shell area element itself for size changes
-    const el = shellAreaRef.current;
-    let ro: ResizeObserver | null = null;
-    if (el) {
-      ro = new ResizeObserver(() => {
-        try {
-          if (activeShellId) sendResize(activeShellId);
-        } catch {}
-      });
-      ro.observe(el);
-    }
-    return () => {
-      window.removeEventListener("resize", onResize);
-      window.cancelAnimationFrame(raf);
-      try {
-        ro?.disconnect();
-      } catch {}
-    };
-  }, [tab, shellTabs.length, activeShellId]);
-
-  // When active shell changes or shell height changes, ensure a resize
-  React.useEffect(() => {
-    if (!activeShellId) return;
-    const prev = resizeTimersRef.current.get("activeShell");
-    if (prev) window.clearTimeout(prev);
-    const tmr = window.setTimeout(() => {
-      try {
-        sendResize(activeShellId);
-      } catch {}
-    }, 0);
-    resizeTimersRef.current.set("activeShell", tmr);
-  }, [activeShellId, shellAreaHeight]);
-
-  // Global window resize fallback to ensure active terminal fits
-  React.useEffect(() => {
-    const onGlobalResize = () => {
-      const prev = resizeTimersRef.current.get("globalWin");
-      if (prev) window.clearTimeout(prev);
-      const tmr = window.setTimeout(() => {
-        try {
-          if (activeShellId) sendResize(activeShellId);
-        } catch {}
-      }, 50);
-      resizeTimersRef.current.set("globalWin", tmr);
-    };
-    window.addEventListener("resize", onGlobalResize);
-    return () => window.removeEventListener("resize", onGlobalResize);
-  }, [activeShellId]);
-
-  // Attempt to reconnect WS for a tab
-  function scheduleReconnect(id: string) {
-    const tab = shellTabs.find((t) => t.id === id);
-    if (!tab) return;
-    const attempt = (reconnectAttemptsRef.current.get(id) || 0) + 1;
-    reconnectAttemptsRef.current.set(id, attempt);
-    const delay = Math.min(1000 * Math.pow(2, attempt - 1), 10000); // 1s,2s,4s,8s,10s cap
-    const prev = reconnectTimersRef.current.get(id);
-    if (prev) window.clearTimeout(prev);
-    const tmr = window.setTimeout(() => connectWS(id), delay);
-    reconnectTimersRef.current.set(id, tmr);
-  }
-
-  function computeInitialSize(id: string): { cols: number; rows: number } {
-    let cols = 80,
-      rows = 24;
-    try {
-      const fit = fitRefMap.current.get(id) as any;
-      const dims = fit?.proposeDimensions?.();
-      if (dims && dims.cols && dims.rows) {
-        cols = Math.max(20, Math.min(240, (dims.cols as number) | 0));
-        rows = Math.max(5, Math.min(120, (dims.rows as number) | 0));
-      }
-    } catch {}
-    return { cols, rows };
-  }
-
-  function connectWS(id: string) {
-    const existing = shellTabs.find((t) => t.id === id);
-    if (!existing) return;
-    const { cols, rows } = computeInitialSize(id);
-    const url = `${wsBase()}/shell/ws/${encodeURIComponent(
-      id
-    )}?cols=${cols}&rows=${rows}`;
-    if ((import.meta as any)?.env?.DEV) {
-      try {
-        console.debug("[shell] connecting", { id, url, cols, rows });
-      } catch {}
-    }
-    const ws = new WebSocket(url);
-    ws.binaryType = "arraybuffer";
-    setShellTabs((tabs) => tabs.map((t) => (t.id === id ? { ...t, ws } : t)));
-    ws.onopen = () => {
-      reconnectAttemptsRef.current.set(id, 0);
-      const prevTmr = reconnectTimersRef.current.get(id);
-      if (prevTmr) window.clearTimeout(prevTmr);
-      setShellTabs((tabs) =>
-        tabs.map((t) => (t.id === id ? { ...t, connected: true } : t))
-      );
-      setupTerminalForTab(id);
-      try {
-        const term = termRefMap.current.get(id);
-        if (term) {
-          // Replace any previous attach addon with a fresh one
-          try {
-            attachRefMap.current.get(id)?.dispose();
-          } catch {}
-          const attach = new AttachAddon(ws, {
-            bidirectional: true,
-          });
-          term.loadAddon(attach as any);
-          attachRefMap.current.set(id, attach);
-          try {
-            term.focus();
-          } catch {}
-          // After opening, propose->resize->send
-          setTimeout(() => {
-            try {
-              sendResize(id);
-            } catch {}
-          }, 0);
-        }
-      } catch {}
-      // Observe container size changes if not already
-      const containerEl = termContainersRef.current.get(id);
-      if (containerEl && !resizeObserverRef.current.get(id)) {
-        const ro = new ResizeObserver(() => {
-          const key = id;
-          const prev = resizeTimersRef.current.get(key);
-          if (prev) window.clearTimeout(prev);
-          const tmr = window.setTimeout(() => {
-            sendResize(id);
-          }, 50);
-          resizeTimersRef.current.set(key, tmr);
-        });
-        ro.observe(containerEl);
-        resizeObserverRef.current.set(id, ro);
-      }
-    };
-    ws.onmessage = () => {};
-    ws.onclose = () => {
-      setShellTabs((tabs) =>
-        tabs.map((t) => (t.id === id ? { ...t, connected: false } : t))
-      );
-      try {
-        attachRefMap.current.get(id)?.dispose();
-      } catch {}
-      attachRefMap.current.delete(id);
-      scheduleReconnect(id);
-    };
-    ws.onerror = () => {
-      setShellTabs((tabs) =>
-        tabs.map((t) => (t.id === id ? { ...t, connected: false } : t))
-      );
-      try {
-        attachRefMap.current.get(id)?.dispose();
-      } catch {}
-      attachRefMap.current.delete(id);
-      scheduleReconnect(id);
-    };
-  }
-
-=======
->>>>>>> 8c407b1b
+
   React.useEffect(() => {
     let aborted = false;
     (async () => {
